--- conflicted
+++ resolved
@@ -11,13 +11,9 @@
     "@types/recursive-readdir": "^2.2.0",
     "actions-exec-listener": "^0.0.2",
     "crypto": "^1.0.1",
-<<<<<<< HEAD
-    "native-promise-pool": "^3.13.0",
-    "source-map-support": "^0.5.19",
-=======
     "native-promise-pool": "^3.15.0",
     "recursive-readdir": "^2.2.2",
->>>>>>> 01c4ff8e
+    "source-map-support": "^0.5.19",
     "string-format": "^2.0.0",
     "typescript-is": "^0.16.3"
   },

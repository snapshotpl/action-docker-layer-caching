--- conflicted
+++ resolved
@@ -49,13 +49,8 @@
   }
 
   private async saveImageAsUnpacked() {
-<<<<<<< HEAD
-    await this.exec('mkdir -p', [this.getSavedImageTarDir()], { silent: true })
-    await this.exec(`sh -c`, [`docker save '${(await this.makeRepotagsDockerSaveArgReady(this.ids)).join(`' '`)}' > tmp.tar && tar xf tmp.tar -C ${this.getSavedImageTarDir()} && rm -f tmp.tar`])
-=======
     await fs.mkdir(this.getSavedImageTarDir(), { recursive: true })
     await this.exec(`sh -c`, [`docker save '${(await this.makeRepotagsDockerSaveArgReady(this.ids)).join(`' '`)}' | tar xf - -C .`], { cwd: this.getSavedImageTarDir() })
->>>>>>> 01c4ff8e
   }
 
   private async makeRepotagsDockerSaveArgReady(repotags: string[]): Promise<string[]> {
